# 装饰器参考

- [装饰器参考](#%E8%A3%85%E9%A5%B0%E5%99%A8%E5%8F%82%E8%80%83)
  - [实体装饰器](#%E5%AE%9E%E4%BD%93%E8%A3%85%E9%A5%B0%E5%99%A8)
      - [`@Entity`](#entity)
  - [列装饰器](#%E5%88%97%E8%A3%85%E9%A5%B0%E5%99%A8)
      - [`@Column`](#column)
      - [`@PrimaryColumn`](#primarycolumn)
      - [`@PrimaryGeneratedColumn`](#primarygeneratedcolumn)
      - [`@ObjectIdColumn`](#objectidcolumn)
      - [`@CreateDateColumn`](#createdatecolumn)
      - [`@UpdateDateColumn`](#updatedatecolumn)
      - [`@VersionColumn`](#versioncolumn)
      - [`@Generated`](#generated)
  - [关系装饰器](#%E5%85%B3%E7%B3%BB%E8%A3%85%E9%A5%B0%E5%99%A8)
      - [`@OneToOne`](#onetoone)
      - [`@ManyToOne`](#manytoone)
      - [`@OneToMany`](#onetomany)
      - [`@ManyToMany`](#manytomany)
      - [`@JoinColumn`](#joincolumn)
      - [`@JoinTable`](#jointable)
      - [`@RelationId`](#relationid)
  - [订阅者和监听者装饰器](#%E8%AE%A2%E9%98%85%E8%80%85%E5%92%8C%E7%9B%91%E5%90%AC%E8%80%85%E8%A3%85%E9%A5%B0%E5%99%A8)
      - [`@AfterLoad`](#afterload)
      - [`@BeforeInsert`](#beforeinsert)
      - [`@AfterInsert`](#afterinsert)
      - [`@BeforeUpdate`](#beforeupdate)
      - [`@AfterUpdate`](#afterupdate)
      - [`@BeforeRemove`](#beforeremove)
      - [`@AfterRemove`](#afterremove)
      - [`@EventSubscriber`](#eventsubscriber)
  - [其他装饰器](#%E5%85%B6%E4%BB%96%E8%A3%85%E9%A5%B0%E5%99%A8)
      - [`@Index`](#index)
      - [`@Unique`](#unique)
      - [`@Check`](#check)
      - [`@Transaction`, `@TransactionManager` 和 `@TransactionRepository`](#transaction-transactionmanager-%E5%92%8C-transactionrepository)
      - [`@EntityRepository`](#entityrepository)

## 实体装饰器

#### `@Entity`

将模型标记为实体。 实体是一个转换为数据库表的类。
你可以在实体中指定表名：

```typescript
@Entity("users")
export class User {
```

此代码将创建一个名为"users"的数据库表。

你还可以指定一些其他实体选项：

<<<<<<< HEAD
- `name` - 表名。 如果未指定，则从实体类名生成表名。
- `database` - 所选 DB 服务器中的数据库名称。
- `schema` - 架构名称。
- `engine` - 在表创建期间设置的数据库引擎（仅在某些数据库中有效）。
- `skipSync` - 标有此装饰器的实体将从架构更新中跳过。
- `orderBy` - 使用`find`操作和`QueryBuilder`指定实体的默认排序。
=======
* `name` - table name. If not specified, then table name is generated from entity class name.
* `database` - database name in selected DB server.
* `schema` - schema name.
* `engine` - database engine to be set during table creation (works only in some databases).
* `synchronize` - entities marked with `false` are skipped from schema updates.
* `orderBy` - specifies default ordering for entities when using `find` operations and `QueryBuilder`.
>>>>>>> a2b446da

例子:

```typescript
@Entity({
    name: "users",
    engine: "MyISAM",
    database: 'example_dev',
    schema: 'schema_with_best_tables',
    synchronize: false,
    orderBy: {
        name: "ASC",
        id: "DESC"
    }
})
export class User {
```

了解有关 [Entities](entities.md)的更多信息。

## 列装饰器

#### `@Column`

将实体中的属性标记为表列。
例：

```typescript
@Entity("users")
export class User {
  @Column({ primary: true })
  id: number;

  @Column({ type: "varchar", length: 200, unique: true })
  firstName: string;

  @Column({ nullable: true })
  lastName: string;

  @Column({ default: false })
  isActive: string;
}
```

`@Column` 接受可以使用的几个选项：

- `type: ColumnType` - 列类型。受支持的[supported column types](entities.md#column-types)其中之一。
- `name: string` -数据库表中的列名。
  默认情况下，列名称是从属性的名称生成的。你也可以自定义命名。
- `length: string|number` - 列类型的长度。 例如，如果要创建`varchar（150）`类型，请指定列类型和长度选项。
- `width: number` - 列类型的显示宽度。 仅用于 [MySQL integer types](https://dev.mysql.com/doc/refman/5.7/en/integer-types.html)
- `onUpdate: string` - `ON UPDATE` 触发器。仅用于 [MySQL](https://dev.mysql.com/doc/refman/5.7/en/timestamp-initialization.html).
- `nullable: boolean` - 设置列值`NULL`或`NOT NULL`。
  默认值是 `nullable: false`.
- `readonly: boolean` - 指示"save"操作是否未更新列值。 这意味着只有在第一次插入对象时才能写入此值。
  默认值是 `false`。
- `select: boolean` - 定义在进行查询时是否默认隐藏此列。 设置为`false`时，列数据不会显示标准查询。 默认值`select：true`。
- `default: string` - 添加数据库级列的`DEFAULT`值。
- `primary: boolean` - 将列标记为主列。 与`@PrimaryColumn`使用相同。
- `unique: boolean` - 将列标记为唯一列（创建唯一约束）。
- `comment: string` - 列的注释。 并非所有数据库类型都支持。
- `precision: number` - 十进制（精确数字）列的精度（仅适用于十进制列），这是为值存储的最大位数。用于某些列类型。
- `scale: number` - 十进制（精确数字）列的比例（仅适用于十进制列），表示小数点右侧的位数，且不得大于精度。用于某些列类型。
- `zerofill: boolean` - 将`ZEROFILL`属性设置为数字列。 仅在 MySQL 中使用。
  如果是`true`，MySQL 会自动将`UNSIGNED`属性添加到此列。
- `unsigned: boolean` - 将`UNSIGNED`属性设置为数字列。 仅在 MySQL 中使用。
- `charset: string` - 定义列字符集。 并非所有数据库类型都支持。
- `collation: string` - 定义列排序规则。
- `enum: string[]|AnyEnum` - 在`enum`列类型中使用，以指定允许的枚举值列表。
  你可以指定值数组或指定枚举类。
- `asExpression: string` - 生成的列表达式。 仅用于 [MySQL](https://dev.mysql.com/doc/refman/5.7/en/create-table-generated-columns.html).
- `generatedType: "VIRTUAL"|"STORED"` - 生成的列类型。 仅用于 [MySQL](https://dev.mysql.com/doc/refman/5.7/en/create-table-generated-columns.html).
- `hstoreType: "object"|"string"` - 返回类型`HSTORE`列。 以字符串或对象的形式返回值。 仅用于 [Postgres](https://www.postgresql.org/docs/9.6/static/hstore.html).
- `array: boolean` - 用于可以是数组的 postgres 列类型（例如 int []）。
- `transformer: ValueTransformer` - 指定在读取或写入数据库时用于封送/取消封送此列的值转换器。
- `spatialFeatureType: string` - 可选的要素类型（`Point`，`Polygon`，`LineString`，`Geometry`）用作空间列的约束。 如果没有指定，默认为`Geometry`。 仅在 PostgreSQL 中使用。
- `srid: number` - 可选的 [Spatial Reference ID](https://postgis.net/docs/using_postgis_dbmanagement.html#spatial_ref_sys) 用作空间列约束。如果未指定，则默认为`0`。 标准地理坐标（WGS84 基准面中的纬度/经度）对应于[EPSG 4326](http://spatialreference.org/ref/epsg/wgs-84/)。 仅在 PostgreSQL 中使用。

了解有关[entity columns](entities.md#entity-columns)的更多信息。

#### `@PrimaryColumn`

将实体中的属性标记为表主列。
与`@column`装饰器相同，但需将其`primary`选项设置为 true。
例如：

```typescript
@Entity()
export class User {
  @PrimaryColumn()
  id: number;
}
```

了解有关 [entity columns](entities.md#entity-columns)的更多信息。

#### `@PrimaryGeneratedColumn`

将实体中的属性标记为表生成的主列。
它创建的列是主列，值自动生成。
例如：

```typescript
@Entity()
export class User {
  @PrimaryGeneratedColumn()
  id: number;
}
```

有两种策略：

- `increment` - 使用 AUTO_INCREMENT / SERIAL / SEQUENCE（取决于数据库类型）生成增量编号。
- `uuid` - 生成唯一的`uuid`字符串。

默认生成策略是`increment`，将其更改为`uuid`，只需将其作为 decorator 的第一个参数传递：

```typescript
@Entity()
export class User {
  @PrimaryGeneratedColumn("uuid")
  id: number;
}
```

了解有关[entity columns](entities.md#entity-columns)的更多信息。

#### `@ObjectIdColumn`

将实体中的属性标记为 ObjectID。
此装饰器仅用于 MongoDB。
MongoDB 中的每个实体都必须具有 ObjectID 列。
例如：

```typescript
@Entity()
export class User {
  @ObjectIdColumn()
  id: ObjectID;
}
```

了解有关[MongoDB](mongodb.md)的更多信息。

#### `@CreateDateColumn`

特殊列，自动设置为实体的插入时间。
不需要在此列中手动写入值，该值会自动设置。
例如：

```typescript
@Entity()
export class User {
  @CreateDateColumn()
  createdDate: Date;
}
```

#### `@UpdateDateColumn`

每次从实体管理器或存储库调用`save`时自动设置为实体更新时间的特殊列。
不需要在此列中手动写入值，该值会自动设置。

```typescript
@Entity()
export class User {
  @UpdateDateColumn()
  updatedDate: Date;
}
```

#### `@VersionColumn`

每次从实体管理器或存储库调用`save`时自动设置为实体版本（增量编号）的特殊列。
不需要在此列中手动写入值，该值会自动设置。

```typescript
@Entity()
export class User {
  @VersionColumn()
  version: number;
}
```

#### `@Generated`

将列标记为生成的值。 例如：

```typescript
@Entity()
export class User {
  @Column()
  @Generated("uuid")
  uuid: string;
}
```

在将实体插入数据库之前，只会生成一次值。

## 关系装饰器

#### `@OneToOne`

一对一是一种 A 只包含一次 B，而 B 只包含一个 A 的实例关系。
我们以`User`和`Profile`实体为例。
用户只能拥有一个 profile，并且一个 profile 仅由一个用户拥有。
例如：

```typescript
import { Entity, OneToOne, JoinColumn } from "typeorm";
import { Profile } from "./Profile";

@Entity()
export class User {
  @OneToOne(type => Profile, profile => profile.user)
  @JoinColumn()
  profile: Profile;
}
```

了解有关[一对一关系](one-to-one-relations.md)的更多信息。

#### `@ManyToOne`

多对一/一对多是 A 包含多个 B 实例，但 B 只包含一个 A 实例的关系。
我们以`User`和`Photo`实体为例。
User 可以拥有多张 photos，但每张 photo 仅由一位 user 拥有。
例如：

```typescript
import { Entity, PrimaryGeneratedColumn, Column, ManyToOne } from "typeorm";
import { User } from "./User";

@Entity()
export class Photo {
  @PrimaryGeneratedColumn()
  id: number;

  @Column()
  url: string;

  @ManyToOne(type => User, user => user.photos)
  user: User;
}
```

了解有关[多对一/一对多关系](many-to-one-one-to-many-relations.md)的更多信息。

#### `@OneToMany`

多对一/一对多是 A 包含多个 B 实例，但 B 只包含一个 A 实例的关系。
我们以`User`和`Photo`实体为例。
User 可以拥有多张 photos，但每张 photo 仅由一位 user 拥有。
例如：

```typescript
import { Entity, PrimaryGeneratedColumn, Column, OneToMany } from "typeorm";
import { Photo } from "./Photo";

@Entity()
export class User {
  @PrimaryGeneratedColumn()
  id: number;

  @Column()
  name: string;

  @OneToMany(type => Photo, photo => photo.user)
  photos: Photo[];
}
```

了解有关 [多对一/一对多关系](many-to-one-one-to-many-relations.md)的更多信息。

#### `@ManyToMany`

多对多是一种 A 包含多个 B 实例，而 B 包含多个 A 实例的关系。
我们以`Question`和`Category`实体为例。
Question 可以有多个 categories，每个 category 可以有多个 questions。
例如：

```typescript
import { Entity, PrimaryGeneratedColumn, Column, ManyToMany, JoinTable } from "typeorm";
import { Category } from "./Category";

@Entity()
export class Question {
  @PrimaryGeneratedColumn()
  id: number;

  @Column()
  title: string;

  @Column()
  text: string;

  @ManyToMany(type => Category)
  @JoinTable()
  categories: Category[];
}
```

了解有关 [多对多关系](many-to-many-relations.md)的更多信息。

#### `@JoinColumn`

定义关系的哪一侧包含具有外键和的联接列允许你自定义联接列名和引用列名。
使用外键定义关系的哪一侧包含 join 列，并允许你自定义 join 列名称和引用的列名称。
例如：

```typescript
@Entity()
export class Post {
  @ManyToOne(type => Category)
  @JoinColumn({
    name: "cat_id",
    referencedColumnName: "name"
  })
  category: Category;
}
```

#### `@JoinTable`

用于`多对多`关系，并描述"junction"表的连接列。
Junction 是由 TypeORM 自动创建的一个特殊的独立表，其中列引用了相关实体。

你可以使用`@JoinColumn`装饰器更改联结表及其引用列中的列名。 还可以更改生成的"junction"表的名称。
例如：

```typescript
@Entity()
export class Post {
  @ManyToMany(type => Category)
  @JoinTable({
    name: "question_categories",
    joinColumn: {
      name: "question",
      referencedColumnName: "id"
    },
    inverseJoinColumn: {
      name: "category",
      referencedColumnName: "id"
    }
  })
  categories: Category[];
}
```

如果目标表具有复合主键，则必须将一组属性发送到`@JoinTable`装饰器。

#### `@RelationId`

将特定关系的 id（或 id）加载到属性中。
例如，如果你的`Post`实体中有一个多对一的`category`，你可以通过用`@RelationId`标记一个新属性来获得一个新的类别 id。
例如：

```typescript
@Entity()
export class Post {
  @ManyToOne(type => Category)
  category: Category;

  @RelationId((post: Post) => post.category) // 需要指定目标关系
  categoryId: number;
}
```

此功能适用于所有类型的关系，包括`多对多`：

```typescript
@Entity()
export class Post {
  @ManyToMany(type => Category)
  categories: Category[];

  @RelationId((post: Post) => post.categories)
  categoryIds: number[];
}
```

Relation id 仅用于表现。
链接值时，不会添加/删除/更改基础关系。

## 订阅者和监听者装饰器

#### `@AfterLoad`

你可以在实体中定义具有任何名称的方法，并使用`@AfterLoad`标记，TypeORM 将在每次使用`QueryBuilder`或 repository/ manager 查找方法加载时调用它。
例如：

```typescript
@Entity()
export class Post {
  @AfterLoad()
  updateCounters() {
    if (this.likesCount === undefined) this.likesCount = 0;
  }
}
```

了解有关[listeners](listeners-and-subscribers.md)的更多信息。

#### `@BeforeInsert`

你可以在实体中定义任何名称的方法，并使用`@BeforeInsert`标记，TypeORM 将在使用 repository/manager`save`插入实体之前调用它。
例如：

```typescript
@Entity()
export class Post {
  @BeforeInsert()
  updateDates() {
    this.createdDate = new Date();
  }
}
```

了解有关[listeners](listeners-and-subscribers.md)的更多信息。

#### `@AfterInsert`

你可以在实体中定义任何名称的方法，并使用`@AfterInsert`标记，TypeORM 将在使用 repository/manager`save`插入实体后调用它。
例如：

```typescript
@Entity()
export class Post {
  @AfterInsert()
  resetCounters() {
    this.counters = 0;
  }
}
```

了解有关 [listeners](listeners-and-subscribers.md)的更多信息。

#### `@BeforeUpdate`

你可以在实体中定义任何名称的方法，并使用`@BeforeUpdate`标记，TypeORM 将在使用 repository/manager`save`更新现有实体之前调用它。
例如：

```typescript
@Entity()
export class Post {
  @BeforeUpdate()
  updateDates() {
    this.updatedDate = new Date();
  }
}
```

了解有关 [listeners](listeners-and-subscribers.md)的更多信息。

#### `@AfterUpdate`

你可以在实体中定义任何名称的方法，并使用`@AfterUpdate`标记，TypeORM 将在使用存储库/管理器`save`更新现有实体之后调用它。
例如：

```typescript
@Entity()
export class Post {
  @AfterUpdate()
  updateCounters() {
    this.counter = 0;
  }
}
```

了解有关 [listeners](listeners-and-subscribers.md) 的更多信息

#### `@BeforeRemove`

你可以在实体中定义任何名称的方法，并使用`@BeforeRemove`标记，TypeORM 将在使用 repository/manager`remove`删除实体之前调用它。
例如：

```typescript
@Entity()
export class Post {
  @BeforeRemove()
  updateStatus() {
    this.status = "removed";
  }
}
```

了解有关 [listeners](listeners-and-subscribers.md)的更多信息。

#### `@AfterRemove`

你可以在实体中定义一个任何名称的方法，并使用`@AfterRemove`标记它，TypeORM 将在使用 repository/manager`remove`删除实体之后调用它。
例如：

```typescript
@Entity()
export class Post {
  @AfterRemove()
  updateStatus() {
    this.status = "removed";
  }
}
```

了解有关 [listeners](listeners-and-subscribers.md)的更多信息。

#### `@EventSubscriber`

将类标记为可以侦听特定实体事件或任何实体事件的事件订阅者。
使用`QueryBuilder`和 repository/manager 方法触发事件。
例如：

```typescript
@EventSubscriber()
export class PostSubscriber implements EntitySubscriberInterface<Post> {
  /**
   * 表示此订阅者仅侦听Post事件。
   */
  listenTo() {
    return Post;
  }

  /**
   * 在POST INSERTED之前调用。
   */
  beforeInsert(event: InsertEvent<Post>) {
    console.log(`BEFORE POST INSERTED: `, event.entity);
  }
}
```

你可以从`EntitySubscriberInterface`实现任何方法。
要监听任何实体，只需省略`listenTo`方法并使用`any`：

```typescript
@EventSubscriber()
export class PostSubscriber implements EntitySubscriberInterface {
  /**
   * 在ENTITY INSERTED之前
   */
  beforeInsert(event: InsertEvent<any>) {
    console.log(`BEFORE ENTITY INSERTED: `, event.entity);
  }
}
```

了解有关 [subscribers](listeners-and-subscribers.md)的详细信息

## 其他装饰器

#### `@Index`

此装饰器允许你为特定列创建数据库索引。
它还允许你将列或列标记为唯一。
此装饰器可以应用于列或实体本身。
单列索引时使用或多列索引时使用。
例如：

```typescript
@Entity()
export class User {
  @Index()
  @Column()
  firstName: string;

  @Index({ unique: true })
  @Column()
  lastName: string;
}
```

```typescript
@Entity()
@Index(["firstName", "lastName"])
@Index(["lastName", "middleName"])
@Index(["firstName", "lastName", "middleName"], { unique: true })
export class User {
  @Column()
  firstName: string;

  @Column()
  lastName: string;

  @Column()
  middleName: string;
}
```

了解有关 [indices](indices.md)的更多信息。

#### `@Unique`

此装饰器允许你为特定列创建数据库唯一约束。
该装饰器只能应用于实体本身。

例如:

```typescript
@Entity()
@Unique(["firstName"])
@Unique(["lastName", "middleName"])
@Unique("UQ_NAMES", ["firstName", "lastName", "middleName"])
export class User {
  @Column()
  firstName: string;

  @Column()
  lastName: string;

  @Column()
  middleName: string;
}
```

> 注意：MySQL 将唯一约束存储为唯一索引

#### `@Check`

此装饰器允许为特定列创建数据库检查约束。
该装饰器只能应用于实体本身。

例如:

```typescript
@Entity()
@Check(`"firstName" <> 'John' AND "lastName" <> 'Doe'`)
@Check(`"age" > 18`)
export class User {
  @Column()
  firstName: string;

  @Column()
  lastName: string;

  @Column()
  age: number;
}
```

> 注意：MySQL 不支持检查约束。

#### `@Transaction`, `@TransactionManager` 和 `@TransactionRepository`

`@Transaction`用于方法上，并将其所有的执行包裹到单个数据库事务中。
必须使用`@TransportManager`提供的管理器执行所有数据库查询
或者使用`@TransactionRepository`注入的事务存储库。
例如：

```typescript

@Transaction()
save(@TransactionManager() manager: EntityManager, user: User) {
    return manager.save(user);
}
```

```typescript
@Transaction()
save(user: User, @TransactionRepository(User) userRepository: Repository<User>) {
    return userRepository.save(user);
}
```

```typescript
@Transaction()
save(@QueryParam("name") name: string, @TransactionRepository() userRepository: UserRepository) {
    return userRepository.findByName(name);
}
```

> 注意：事务中的所有操作必须且只能使用提供的`EntityManager`实例或注入的存储库。
> 使用任何其他查询源（全局管理器，全局存储库等）将导致错误和错误。

了解有关 [transactions](transactions.md)的更多信息。

#### `@EntityRepository`

将自定义类标记为实体存储库。
例如：

```typescript
@EntityRepository()
export class UserRepository {
  /// ... 定制存储库方法 ...
}
```

你可以使用`connection.getCustomRepository`或`entityManager.getCustomRepository`方法获取任何自定义创建的存储库。

了解有关 [custom entity repositories](custom-repository.md)的更多信息。

---

> 注意：本参考文献中没有的记录一些装饰器（如`@Tree`，`@ChildEntity`等），因为它们目前还在实验状态。期待将来看到他们的文档。<|MERGE_RESOLUTION|>--- conflicted
+++ resolved
@@ -1,40 +1,39 @@
 # 装饰器参考
 
-- [装饰器参考](#%E8%A3%85%E9%A5%B0%E5%99%A8%E5%8F%82%E8%80%83)
-  - [实体装饰器](#%E5%AE%9E%E4%BD%93%E8%A3%85%E9%A5%B0%E5%99%A8)
-      - [`@Entity`](#entity)
-  - [列装饰器](#%E5%88%97%E8%A3%85%E9%A5%B0%E5%99%A8)
-      - [`@Column`](#column)
-      - [`@PrimaryColumn`](#primarycolumn)
-      - [`@PrimaryGeneratedColumn`](#primarygeneratedcolumn)
-      - [`@ObjectIdColumn`](#objectidcolumn)
-      - [`@CreateDateColumn`](#createdatecolumn)
-      - [`@UpdateDateColumn`](#updatedatecolumn)
-      - [`@VersionColumn`](#versioncolumn)
-      - [`@Generated`](#generated)
-  - [关系装饰器](#%E5%85%B3%E7%B3%BB%E8%A3%85%E9%A5%B0%E5%99%A8)
-      - [`@OneToOne`](#onetoone)
-      - [`@ManyToOne`](#manytoone)
-      - [`@OneToMany`](#onetomany)
-      - [`@ManyToMany`](#manytomany)
-      - [`@JoinColumn`](#joincolumn)
-      - [`@JoinTable`](#jointable)
-      - [`@RelationId`](#relationid)
-  - [订阅者和监听者装饰器](#%E8%AE%A2%E9%98%85%E8%80%85%E5%92%8C%E7%9B%91%E5%90%AC%E8%80%85%E8%A3%85%E9%A5%B0%E5%99%A8)
-      - [`@AfterLoad`](#afterload)
-      - [`@BeforeInsert`](#beforeinsert)
-      - [`@AfterInsert`](#afterinsert)
-      - [`@BeforeUpdate`](#beforeupdate)
-      - [`@AfterUpdate`](#afterupdate)
-      - [`@BeforeRemove`](#beforeremove)
-      - [`@AfterRemove`](#afterremove)
-      - [`@EventSubscriber`](#eventsubscriber)
-  - [其他装饰器](#%E5%85%B6%E4%BB%96%E8%A3%85%E9%A5%B0%E5%99%A8)
-      - [`@Index`](#index)
-      - [`@Unique`](#unique)
-      - [`@Check`](#check)
-      - [`@Transaction`, `@TransactionManager` 和 `@TransactionRepository`](#transaction-transactionmanager-%E5%92%8C-transactionrepository)
-      - [`@EntityRepository`](#entityrepository)
+* [实体装饰器](#实体装饰器)
+    * [`@Entity`](#entity)
+* [列装饰器](#列装饰器)
+    * [`@Column`](#column)
+    * [`@PrimaryColumn`](#primarycolumn)
+    * [`@PrimaryGeneratedColumn`](#primarygeneratedcolumn)
+    * [`@ObjectIdColumn`](#objectidcolumn)
+    * [`@CreateDateColumn`](#createdatecolumn)
+    * [`@UpdateDateColumn`](#updatedatecolumn)
+    * [`@VersionColumn`](#versioncolumn)
+    * [`@Generated`](#generated)
+* [关系装饰器](#关系装饰器)
+    * [`@OneToOne`](#onetoone)
+    * [`@ManyToOne`](#manytoone)
+    * [`@OneToMany`](#onetomany)
+    * [`@ManyToMany`](#manytomany)
+    * [`@JoinColumn`](#joincolumn)
+    * [`@JoinTable`](#jointable)
+    * [`@RelationId`](#relationid)
+* [订阅者和监听者装饰器](#订阅者和监听者装饰器)
+    * [`@AfterLoad`](#afterload)
+    * [`@BeforeInsert`](#beforeinsert)
+    * [`@AfterInsert`](#afterinsert)
+    * [`@BeforeUpdate`](#beforeupdate)
+    * [`@AfterUpdate`](#afterupdate)
+    * [`@BeforeRemove`](#beforeremove)
+    * [`@AfterRemove`](#afterremove)
+    * [`@EventSubscriber`](#eventsubscriber)
+* [其他装饰器](#其他装饰器)
+    * [`@Index`](#index)
+    * [`@Unique`](#unique)
+    * [`@Check`](#check)
+    * [`@Transaction`, `@TransactionManager` 和 `@TransactionRepository`](#transaction-transactionmanager-%E5%92%8C-transactionrepository)
+    * [`@EntityRepository`](#entityrepository)
 
 ## 实体装饰器
 
@@ -52,21 +51,13 @@
 
 你还可以指定一些其他实体选项：
 
-<<<<<<< HEAD
-- `name` - 表名。 如果未指定，则从实体类名生成表名。
-- `database` - 所选 DB 服务器中的数据库名称。
-- `schema` - 架构名称。
-- `engine` - 在表创建期间设置的数据库引擎（仅在某些数据库中有效）。
-- `skipSync` - 标有此装饰器的实体将从架构更新中跳过。
-- `orderBy` - 使用`find`操作和`QueryBuilder`指定实体的默认排序。
-=======
-* `name` - table name. If not specified, then table name is generated from entity class name.
-* `database` - database name in selected DB server.
-* `schema` - schema name.
-* `engine` - database engine to be set during table creation (works only in some databases).
-* `synchronize` - entities marked with `false` are skipped from schema updates.
-* `orderBy` - specifies default ordering for entities when using `find` operations and `QueryBuilder`.
->>>>>>> a2b446da
+-   `name` - 表名。 如果未指定，则从实体类名生成表名。
+-   `database` - 所选 DB 服务器中的数据库名称。
+-   `schema` - 架构名称。
+-   `engine` - 在表创建期间设置的数据库引擎（仅在某些数据库中有效）。
+-   `synchronize` - 架构更新中跳过标有`false`的实体。
+-   `skipSync` - 标有此装饰器的实体将从架构更新中跳过。
+-   `orderBy` - 使用`find`操作和`QueryBuilder`指定实体的默认排序。
 
 例子:
 
@@ -97,53 +88,53 @@
 ```typescript
 @Entity("users")
 export class User {
-  @Column({ primary: true })
-  id: number;
-
-  @Column({ type: "varchar", length: 200, unique: true })
-  firstName: string;
-
-  @Column({ nullable: true })
-  lastName: string;
-
-  @Column({ default: false })
-  isActive: string;
+    @Column({ primary: true })
+    id: number;
+
+    @Column({ type: "varchar", length: 200, unique: true })
+    firstName: string;
+
+    @Column({ nullable: true })
+    lastName: string;
+
+    @Column({ default: false })
+    isActive: string;
 }
 ```
 
 `@Column` 接受可以使用的几个选项：
 
-- `type: ColumnType` - 列类型。受支持的[supported column types](entities.md#column-types)其中之一。
-- `name: string` -数据库表中的列名。
-  默认情况下，列名称是从属性的名称生成的。你也可以自定义命名。
-- `length: string|number` - 列类型的长度。 例如，如果要创建`varchar（150）`类型，请指定列类型和长度选项。
-- `width: number` - 列类型的显示宽度。 仅用于 [MySQL integer types](https://dev.mysql.com/doc/refman/5.7/en/integer-types.html)
-- `onUpdate: string` - `ON UPDATE` 触发器。仅用于 [MySQL](https://dev.mysql.com/doc/refman/5.7/en/timestamp-initialization.html).
-- `nullable: boolean` - 设置列值`NULL`或`NOT NULL`。
-  默认值是 `nullable: false`.
-- `readonly: boolean` - 指示"save"操作是否未更新列值。 这意味着只有在第一次插入对象时才能写入此值。
-  默认值是 `false`。
-- `select: boolean` - 定义在进行查询时是否默认隐藏此列。 设置为`false`时，列数据不会显示标准查询。 默认值`select：true`。
-- `default: string` - 添加数据库级列的`DEFAULT`值。
-- `primary: boolean` - 将列标记为主列。 与`@PrimaryColumn`使用相同。
-- `unique: boolean` - 将列标记为唯一列（创建唯一约束）。
-- `comment: string` - 列的注释。 并非所有数据库类型都支持。
-- `precision: number` - 十进制（精确数字）列的精度（仅适用于十进制列），这是为值存储的最大位数。用于某些列类型。
-- `scale: number` - 十进制（精确数字）列的比例（仅适用于十进制列），表示小数点右侧的位数，且不得大于精度。用于某些列类型。
-- `zerofill: boolean` - 将`ZEROFILL`属性设置为数字列。 仅在 MySQL 中使用。
-  如果是`true`，MySQL 会自动将`UNSIGNED`属性添加到此列。
-- `unsigned: boolean` - 将`UNSIGNED`属性设置为数字列。 仅在 MySQL 中使用。
-- `charset: string` - 定义列字符集。 并非所有数据库类型都支持。
-- `collation: string` - 定义列排序规则。
-- `enum: string[]|AnyEnum` - 在`enum`列类型中使用，以指定允许的枚举值列表。
-  你可以指定值数组或指定枚举类。
-- `asExpression: string` - 生成的列表达式。 仅用于 [MySQL](https://dev.mysql.com/doc/refman/5.7/en/create-table-generated-columns.html).
-- `generatedType: "VIRTUAL"|"STORED"` - 生成的列类型。 仅用于 [MySQL](https://dev.mysql.com/doc/refman/5.7/en/create-table-generated-columns.html).
-- `hstoreType: "object"|"string"` - 返回类型`HSTORE`列。 以字符串或对象的形式返回值。 仅用于 [Postgres](https://www.postgresql.org/docs/9.6/static/hstore.html).
-- `array: boolean` - 用于可以是数组的 postgres 列类型（例如 int []）。
-- `transformer: ValueTransformer` - 指定在读取或写入数据库时用于封送/取消封送此列的值转换器。
-- `spatialFeatureType: string` - 可选的要素类型（`Point`，`Polygon`，`LineString`，`Geometry`）用作空间列的约束。 如果没有指定，默认为`Geometry`。 仅在 PostgreSQL 中使用。
-- `srid: number` - 可选的 [Spatial Reference ID](https://postgis.net/docs/using_postgis_dbmanagement.html#spatial_ref_sys) 用作空间列约束。如果未指定，则默认为`0`。 标准地理坐标（WGS84 基准面中的纬度/经度）对应于[EPSG 4326](http://spatialreference.org/ref/epsg/wgs-84/)。 仅在 PostgreSQL 中使用。
+-   `type: ColumnType` - 列类型。受支持的[supported column types](entities.md#column-types)其中之一。
+-   `name: string` -数据库表中的列名。
+    默认情况下，列名称是从属性的名称生成的。你也可以自定义命名。
+-   `length: string|number` - 列类型的长度。 例如，如果要创建`varchar（150）`类型，请指定列类型和长度选项。
+-   `width: number` - 列类型的显示宽度。 仅用于 [MySQL integer types](https://dev.mysql.com/doc/refman/5.7/en/integer-types.html)
+-   `onUpdate: string` - `ON UPDATE` 触发器。仅用于 [MySQL](https://dev.mysql.com/doc/refman/5.7/en/timestamp-initialization.html).
+-   `nullable: boolean` - 设置列值`NULL`或`NOT NULL`。
+    默认值是 `nullable: false`.
+-   `readonly: boolean` - 指示"save"操作是否未更新列值。 这意味着只有在第一次插入对象时才能写入此值。
+    默认值是 `false`。
+-   `select: boolean` - 定义在进行查询时是否默认隐藏此列。 设置为`false`时，列数据不会显示标准查询。 默认值`select：true`。
+-   `default: string` - 添加数据库级列的`DEFAULT`值。
+-   `primary: boolean` - 将列标记为主列。 与`@PrimaryColumn`使用相同。
+-   `unique: boolean` - 将列标记为唯一列（创建唯一约束）。
+-   `comment: string` - 列的注释。 并非所有数据库类型都支持。
+-   `precision: number` - 十进制（精确数字）列的精度（仅适用于十进制列），这是为值存储的最大位数。用于某些列类型。
+-   `scale: number` - 十进制（精确数字）列的比例（仅适用于十进制列），表示小数点右侧的位数，且不得大于精度。用于某些列类型。
+-   `zerofill: boolean` - 将`ZEROFILL`属性设置为数字列。 仅在 MySQL 中使用。
+    如果是`true`，MySQL 会自动将`UNSIGNED`属性添加到此列。
+-   `unsigned: boolean` - 将`UNSIGNED`属性设置为数字列。 仅在 MySQL 中使用。
+-   `charset: string` - 定义列字符集。 并非所有数据库类型都支持。
+-   `collation: string` - 定义列排序规则。
+-   `enum: string[]|AnyEnum` - 在`enum`列类型中使用，以指定允许的枚举值列表。
+    你可以指定值数组或指定枚举类。
+-   `asExpression: string` - 生成的列表达式。 仅用于 [MySQL](https://dev.mysql.com/doc/refman/5.7/en/create-table-generated-columns.html).
+-   `generatedType: "VIRTUAL"|"STORED"` - 生成的列类型。 仅用于 [MySQL](https://dev.mysql.com/doc/refman/5.7/en/create-table-generated-columns.html).
+-   `hstoreType: "object"|"string"` - 返回类型`HSTORE`列。 以字符串或对象的形式返回值。 仅用于 [Postgres](https://www.postgresql.org/docs/9.6/static/hstore.html).
+-   `array: boolean` - 用于可以是数组的 postgres 列类型（例如 int []）。
+-   `transformer: ValueTransformer` - 指定在读取或写入数据库时用于封送/取消封送此列的值转换器。
+-   `spatialFeatureType: string` - 可选的要素类型（`Point`，`Polygon`，`LineString`，`Geometry`）用作空间列的约束。 如果没有指定，默认为`Geometry`。 仅在 PostgreSQL 中使用。
+-   `srid: number` - 可选的 [Spatial Reference ID](https://postgis.net/docs/using_postgis_dbmanagement.html#spatial_ref_sys) 用作空间列约束。如果未指定，则默认为`0`。 标准地理坐标（WGS84 基准面中的纬度/经度）对应于[EPSG 4326](http://spatialreference.org/ref/epsg/wgs-84/)。 仅在 PostgreSQL 中使用。
 
 了解有关[entity columns](entities.md#entity-columns)的更多信息。
 
@@ -156,8 +147,8 @@
 ```typescript
 @Entity()
 export class User {
-  @PrimaryColumn()
-  id: number;
+    @PrimaryColumn()
+    id: number;
 }
 ```
 
@@ -172,23 +163,23 @@
 ```typescript
 @Entity()
 export class User {
-  @PrimaryGeneratedColumn()
-  id: number;
+    @PrimaryGeneratedColumn()
+    id: number;
 }
 ```
 
 有两种策略：
 
-- `increment` - 使用 AUTO_INCREMENT / SERIAL / SEQUENCE（取决于数据库类型）生成增量编号。
-- `uuid` - 生成唯一的`uuid`字符串。
+-   `increment` - 使用 AUTO_INCREMENT / SERIAL / SEQUENCE（取决于数据库类型）生成增量编号。
+-   `uuid` - 生成唯一的`uuid`字符串。
 
 默认生成策略是`increment`，将其更改为`uuid`，只需将其作为 decorator 的第一个参数传递：
 
 ```typescript
 @Entity()
 export class User {
-  @PrimaryGeneratedColumn("uuid")
-  id: number;
+    @PrimaryGeneratedColumn("uuid")
+    id: number;
 }
 ```
 
@@ -204,8 +195,8 @@
 ```typescript
 @Entity()
 export class User {
-  @ObjectIdColumn()
-  id: ObjectID;
+    @ObjectIdColumn()
+    id: ObjectID;
 }
 ```
 
@@ -220,8 +211,8 @@
 ```typescript
 @Entity()
 export class User {
-  @CreateDateColumn()
-  createdDate: Date;
+    @CreateDateColumn()
+    createdDate: Date;
 }
 ```
 
@@ -233,8 +224,8 @@
 ```typescript
 @Entity()
 export class User {
-  @UpdateDateColumn()
-  updatedDate: Date;
+    @UpdateDateColumn()
+    updatedDate: Date;
 }
 ```
 
@@ -246,8 +237,8 @@
 ```typescript
 @Entity()
 export class User {
-  @VersionColumn()
-  version: number;
+    @VersionColumn()
+    version: number;
 }
 ```
 
@@ -258,9 +249,9 @@
 ```typescript
 @Entity()
 export class User {
-  @Column()
-  @Generated("uuid")
-  uuid: string;
+    @Column()
+    @Generated("uuid")
+    uuid: string;
 }
 ```
 
@@ -281,9 +272,9 @@
 
 @Entity()
 export class User {
-  @OneToOne(type => Profile, profile => profile.user)
-  @JoinColumn()
-  profile: Profile;
+    @OneToOne(type => Profile, profile => profile.user)
+    @JoinColumn()
+    profile: Profile;
 }
 ```
 
@@ -302,14 +293,14 @@
 
 @Entity()
 export class Photo {
-  @PrimaryGeneratedColumn()
-  id: number;
-
-  @Column()
-  url: string;
-
-  @ManyToOne(type => User, user => user.photos)
-  user: User;
+    @PrimaryGeneratedColumn()
+    id: number;
+
+    @Column()
+    url: string;
+
+    @ManyToOne(type => User, user => user.photos)
+    user: User;
 }
 ```
 
@@ -328,14 +319,14 @@
 
 @Entity()
 export class User {
-  @PrimaryGeneratedColumn()
-  id: number;
-
-  @Column()
-  name: string;
-
-  @OneToMany(type => Photo, photo => photo.user)
-  photos: Photo[];
+    @PrimaryGeneratedColumn()
+    id: number;
+
+    @Column()
+    name: string;
+
+    @OneToMany(type => Photo, photo => photo.user)
+    photos: Photo[];
 }
 ```
 
@@ -354,18 +345,18 @@
 
 @Entity()
 export class Question {
-  @PrimaryGeneratedColumn()
-  id: number;
-
-  @Column()
-  title: string;
-
-  @Column()
-  text: string;
-
-  @ManyToMany(type => Category)
-  @JoinTable()
-  categories: Category[];
+    @PrimaryGeneratedColumn()
+    id: number;
+
+    @Column()
+    title: string;
+
+    @Column()
+    text: string;
+
+    @ManyToMany(type => Category)
+    @JoinTable()
+    categories: Category[];
 }
 ```
 
@@ -380,12 +371,12 @@
 ```typescript
 @Entity()
 export class Post {
-  @ManyToOne(type => Category)
-  @JoinColumn({
-    name: "cat_id",
-    referencedColumnName: "name"
-  })
-  category: Category;
+    @ManyToOne(type => Category)
+    @JoinColumn({
+        name: "cat_id",
+        referencedColumnName: "name"
+    })
+    category: Category;
 }
 ```
 
@@ -400,19 +391,19 @@
 ```typescript
 @Entity()
 export class Post {
-  @ManyToMany(type => Category)
-  @JoinTable({
-    name: "question_categories",
-    joinColumn: {
-      name: "question",
-      referencedColumnName: "id"
-    },
-    inverseJoinColumn: {
-      name: "category",
-      referencedColumnName: "id"
-    }
-  })
-  categories: Category[];
+    @ManyToMany(type => Category)
+    @JoinTable({
+        name: "question_categories",
+        joinColumn: {
+            name: "question",
+            referencedColumnName: "id"
+        },
+        inverseJoinColumn: {
+            name: "category",
+            referencedColumnName: "id"
+        }
+    })
+    categories: Category[];
 }
 ```
 
@@ -427,11 +418,11 @@
 ```typescript
 @Entity()
 export class Post {
-  @ManyToOne(type => Category)
-  category: Category;
-
-  @RelationId((post: Post) => post.category) // 需要指定目标关系
-  categoryId: number;
+    @ManyToOne(type => Category)
+    category: Category;
+
+    @RelationId((post: Post) => post.category) // 需要指定目标关系
+    categoryId: number;
 }
 ```
 
@@ -440,11 +431,11 @@
 ```typescript
 @Entity()
 export class Post {
-  @ManyToMany(type => Category)
-  categories: Category[];
-
-  @RelationId((post: Post) => post.categories)
-  categoryIds: number[];
+    @ManyToMany(type => Category)
+    categories: Category[];
+
+    @RelationId((post: Post) => post.categories)
+    categoryIds: number[];
 }
 ```
 
@@ -461,10 +452,10 @@
 ```typescript
 @Entity()
 export class Post {
-  @AfterLoad()
-  updateCounters() {
-    if (this.likesCount === undefined) this.likesCount = 0;
-  }
+    @AfterLoad()
+    updateCounters() {
+        if (this.likesCount === undefined) this.likesCount = 0;
+    }
 }
 ```
 
@@ -478,10 +469,10 @@
 ```typescript
 @Entity()
 export class Post {
-  @BeforeInsert()
-  updateDates() {
-    this.createdDate = new Date();
-  }
+    @BeforeInsert()
+    updateDates() {
+        this.createdDate = new Date();
+    }
 }
 ```
 
@@ -495,10 +486,10 @@
 ```typescript
 @Entity()
 export class Post {
-  @AfterInsert()
-  resetCounters() {
-    this.counters = 0;
-  }
+    @AfterInsert()
+    resetCounters() {
+        this.counters = 0;
+    }
 }
 ```
 
@@ -512,10 +503,10 @@
 ```typescript
 @Entity()
 export class Post {
-  @BeforeUpdate()
-  updateDates() {
-    this.updatedDate = new Date();
-  }
+    @BeforeUpdate()
+    updateDates() {
+        this.updatedDate = new Date();
+    }
 }
 ```
 
@@ -529,10 +520,10 @@
 ```typescript
 @Entity()
 export class Post {
-  @AfterUpdate()
-  updateCounters() {
-    this.counter = 0;
-  }
+    @AfterUpdate()
+    updateCounters() {
+        this.counter = 0;
+    }
 }
 ```
 
@@ -546,10 +537,10 @@
 ```typescript
 @Entity()
 export class Post {
-  @BeforeRemove()
-  updateStatus() {
-    this.status = "removed";
-  }
+    @BeforeRemove()
+    updateStatus() {
+        this.status = "removed";
+    }
 }
 ```
 
@@ -563,10 +554,10 @@
 ```typescript
 @Entity()
 export class Post {
-  @AfterRemove()
-  updateStatus() {
-    this.status = "removed";
-  }
+    @AfterRemove()
+    updateStatus() {
+        this.status = "removed";
+    }
 }
 ```
 
@@ -581,19 +572,19 @@
 ```typescript
 @EventSubscriber()
 export class PostSubscriber implements EntitySubscriberInterface<Post> {
-  /**
-   * 表示此订阅者仅侦听Post事件。
-   */
-  listenTo() {
-    return Post;
-  }
-
-  /**
-   * 在POST INSERTED之前调用。
-   */
-  beforeInsert(event: InsertEvent<Post>) {
-    console.log(`BEFORE POST INSERTED: `, event.entity);
-  }
+    /**
+     * 表示此订阅者仅侦听Post事件。
+     */
+    listenTo() {
+        return Post;
+    }
+
+    /**
+     * 在POST INSERTED之前调用。
+     */
+    beforeInsert(event: InsertEvent<Post>) {
+        console.log(`BEFORE POST INSERTED: `, event.entity);
+    }
 }
 ```
 
@@ -603,12 +594,12 @@
 ```typescript
 @EventSubscriber()
 export class PostSubscriber implements EntitySubscriberInterface {
-  /**
-   * 在ENTITY INSERTED之前
-   */
-  beforeInsert(event: InsertEvent<any>) {
-    console.log(`BEFORE ENTITY INSERTED: `, event.entity);
-  }
+    /**
+     * 在ENTITY INSERTED之前
+     */
+    beforeInsert(event: InsertEvent<any>) {
+        console.log(`BEFORE ENTITY INSERTED: `, event.entity);
+    }
 }
 ```
 
@@ -627,13 +618,13 @@
 ```typescript
 @Entity()
 export class User {
-  @Index()
-  @Column()
-  firstName: string;
-
-  @Index({ unique: true })
-  @Column()
-  lastName: string;
+    @Index()
+    @Column()
+    firstName: string;
+
+    @Index({ unique: true })
+    @Column()
+    lastName: string;
 }
 ```
 
@@ -643,14 +634,14 @@
 @Index(["lastName", "middleName"])
 @Index(["firstName", "lastName", "middleName"], { unique: true })
 export class User {
-  @Column()
-  firstName: string;
-
-  @Column()
-  lastName: string;
-
-  @Column()
-  middleName: string;
+    @Column()
+    firstName: string;
+
+    @Column()
+    lastName: string;
+
+    @Column()
+    middleName: string;
 }
 ```
 
@@ -669,14 +660,14 @@
 @Unique(["lastName", "middleName"])
 @Unique("UQ_NAMES", ["firstName", "lastName", "middleName"])
 export class User {
-  @Column()
-  firstName: string;
-
-  @Column()
-  lastName: string;
-
-  @Column()
-  middleName: string;
+    @Column()
+    firstName: string;
+
+    @Column()
+    lastName: string;
+
+    @Column()
+    middleName: string;
 }
 ```
 
@@ -694,14 +685,14 @@
 @Check(`"firstName" <> 'John' AND "lastName" <> 'Doe'`)
 @Check(`"age" > 18`)
 export class User {
-  @Column()
-  firstName: string;
-
-  @Column()
-  lastName: string;
-
-  @Column()
-  age: number;
+    @Column()
+    firstName: string;
+
+    @Column()
+    lastName: string;
+
+    @Column()
+    age: number;
 }
 ```
 
@@ -749,7 +740,7 @@
 ```typescript
 @EntityRepository()
 export class UserRepository {
-  /// ... 定制存储库方法 ...
+    /// ... 定制存储库方法 ...
 }
 ```
 
