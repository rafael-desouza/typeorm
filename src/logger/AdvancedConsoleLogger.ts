import {LoggerOptions} from "./LoggerOptions";
import {PlatformTools} from "../platform/PlatformTools";
import {QueryRunner} from "../query-runner/QueryRunner";
import {Logger} from "./Logger";

/**
 * Performs logging of the events in TypeORM.
 * This version of logger uses console to log events and use syntax highlighting.
 */
export class AdvancedConsoleLogger implements Logger {

    // -------------------------------------------------------------------------
    // Constructor
    // -------------------------------------------------------------------------

    constructor(private options?: LoggerOptions) {
    }

    // -------------------------------------------------------------------------
    // Public Methods
    // -------------------------------------------------------------------------

    /**
     * Logs query and parameters used in it.
     */
    logQuery(query: string, parameters?: any[], queryRunner?: QueryRunner) {
        if (this.options === "all" || this.options === true || (this.options instanceof Array && this.options.indexOf("query") !== -1)) {
            const sql = query + (parameters && parameters.length ? " -- PARAMETERS: " + this.stringifyParams(parameters) : "");
            PlatformTools.logInfo("executing query:", PlatformTools.highlightSql(sql));
        }
    }

    /**
     * Logs query that is failed.
     */
    logQueryError(error: string, query: string, parameters?: any[], queryRunner?: QueryRunner) {
        if (this.options === "all" || this.options === true || (this.options instanceof Array && this.options.indexOf("error") !== -1)) {
            const sql = query + (parameters && parameters.length ? " -- PARAMETERS: " + this.stringifyParams(parameters) : "");
<<<<<<< HEAD
            PlatformTools.logError(`query failed:`, PlatformTools.highlightSql(sql, true));
            PlatformTools.logError(`error:`, error);
=======
            console.log(chalk.underline.bold.red(`query failed:`) + " " + PlatformTools.highlightSql(sql));
            console.log(chalk.underline.red(`error:`), error);
>>>>>>> b4d7b505
        }
    }

    /**
     * Logs query that is slow.
     */
    logQuerySlow(time: number, query: string, parameters?: any[], queryRunner?: QueryRunner) {
        const sql = query + (parameters && parameters.length ? " -- PARAMETERS: " + this.stringifyParams(parameters) : "");
        PlatformTools.logWarn(`query is slow:`, PlatformTools.highlightSql(sql, true));
        PlatformTools.logWarn(`execution time:`, time);
    }

    /**
     * Logs events from the schema build process.
     */
    logSchemaBuild(message: string, queryRunner?: QueryRunner) {
        if (this.options === "all" || (this.options instanceof Array && this.options.indexOf("schema") !== -1)) {
            PlatformTools.log(message);
        }
    }

    /**
     * Perform logging using given logger, or by default to the console.
     * Log has its own level and message.
     */
    log(level: "log"|"info"|"warn", message: any, queryRunner?: QueryRunner) {
        switch (level) {
            case "log":
                if (this.options === "all" || (this.options instanceof Array && this.options.indexOf("log") !== -1))
                    console.log(message);
                break;
            case "info":
                if (this.options === "all" || (this.options instanceof Array && this.options.indexOf("info") !== -1))
                    console.info(message);
                break;
            case "warn":
                if (this.options === "all" || (this.options instanceof Array && this.options.indexOf("warn") !== -1))
                    console.warn(PlatformTools.warn(message));
                break;
        }
    }

    // -------------------------------------------------------------------------
    // Protected Methods
    // -------------------------------------------------------------------------

    /**
     * Converts parameters to a string.
     * Sometimes parameters can have circular objects and therefor we are handle this case too.
     */
    protected stringifyParams(parameters: any[]) {
        try {
            return JSON.stringify(parameters);

        } catch (error) { // most probably circular objects in parameters
            return parameters;
        }
    }

}<|MERGE_RESOLUTION|>--- conflicted
+++ resolved
@@ -36,13 +36,8 @@
     logQueryError(error: string, query: string, parameters?: any[], queryRunner?: QueryRunner) {
         if (this.options === "all" || this.options === true || (this.options instanceof Array && this.options.indexOf("error") !== -1)) {
             const sql = query + (parameters && parameters.length ? " -- PARAMETERS: " + this.stringifyParams(parameters) : "");
-<<<<<<< HEAD
-            PlatformTools.logError(`query failed:`, PlatformTools.highlightSql(sql, true));
+            PlatformTools.logError(`query failed:`, PlatformTools.highlightSql(sql));
             PlatformTools.logError(`error:`, error);
-=======
-            console.log(chalk.underline.bold.red(`query failed:`) + " " + PlatformTools.highlightSql(sql));
-            console.log(chalk.underline.red(`error:`), error);
->>>>>>> b4d7b505
         }
     }
 
