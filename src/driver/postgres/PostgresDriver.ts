--- conflicted
+++ resolved
@@ -518,20 +518,12 @@
     /**
      * Normalizes "default" value of the column.
      */
-<<<<<<< HEAD
     normalizeDefault(columnMetadata: ColumnMetadata): string {
         const defaultValue = columnMetadata.default;
         const arrayCast = columnMetadata.isArray ? `::${columnMetadata.type}[]` : "";
 
         if (typeof defaultValue === "number") {
             return "" + defaultValue;
-=======
-    normalizeDefault(column: ColumnMetadata): string {
-        const arrayCast = column.isArray ? `::${column.type}[]` : "";
-
-        if (typeof column.default === "number") {
-            return "" + column.default;
->>>>>>> d2701f19
 
         } else if (typeof defaultValue === "boolean") {
             return defaultValue === true ? "true" : "false";
@@ -539,13 +531,8 @@
         } else if (typeof defaultValue === "function") {
             return defaultValue();
 
-<<<<<<< HEAD
         } else if (typeof defaultValue === "string") {
             return `'${defaultValue}'${arrayCast}`;
-=======
-        } else if (typeof column.default === "string") {
-            return `'${column.default}'${arrayCast}`;
->>>>>>> d2701f19
 
         } else if (typeof defaultValue === "object") {
             return `'${JSON.stringify(defaultValue)}'`;
@@ -566,10 +553,6 @@
      * Calculates column length taking into account the default length values.
      */
     getColumnLength(column: ColumnMetadata): string {
-<<<<<<< HEAD
-=======
-
->>>>>>> d2701f19
         if (column.length)
             return column.length.toString();
 
